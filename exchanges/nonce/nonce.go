--- conflicted
+++ resolved
@@ -2,26 +2,12 @@
 
 import (
 	"strconv"
-<<<<<<< HEAD
-	"sync"
 	"sync/atomic"
-	"time"
-=======
-	"sync/atomic"
->>>>>>> 35b94268
 )
 
 // Nonce struct holds the nonce value
 type Nonce struct {
-<<<<<<< HEAD
-	// Standard nonce
 	n int64
-	// Hash table exclusive exchange specific nonce values
-	boundedCall map[string]int64
-	boundedMtx  sync.Mutex
-=======
-	n int64
->>>>>>> 35b94268
 }
 
 // Inc increments the nonce value
@@ -30,21 +16,12 @@
 }
 
 // Get retrives the nonce value
-<<<<<<< HEAD
-func (n *Nonce) Get() int64 {
-	return atomic.LoadInt64(&n.n)
-}
-
-// GetInc increments and returns the value of the nonce
-func (n *Nonce) GetInc() int64 {
-=======
 func (n *Nonce) Get() Value {
 	return Value(atomic.LoadInt64(&n.n))
 }
 
 // GetInc increments and returns the value of the nonce
 func (n *Nonce) GetInc() Value {
->>>>>>> 35b94268
 	n.Inc()
 	return n.Get()
 }
@@ -56,11 +33,7 @@
 
 // String returns a string version of the nonce
 func (n *Nonce) String() string {
-<<<<<<< HEAD
-	return strconv.FormatInt(n.Get(), 10)
-=======
 	return n.Get().String()
->>>>>>> 35b94268
 }
 
 // Value is a return type for GetValue
